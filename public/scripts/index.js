--- conflicted
+++ resolved
@@ -1,27 +1,6 @@
-<<<<<<< HEAD
 import { renderCanvas } from './core/canvas_renderer.js';
 import { zoom } from './core/zoom.js';
-
-window.onload = () => {
-  renderCanvas(50, 50);
-};
-
-const zoomCodes = {
-  '+': true,
-  '=': true,
-  '-': false,
-  '_': false
-};
-
-document.addEventListener('keypress', (event) => {
-  const index = Object.keys(zoomCodes).indexOf(event.key);
-  if (index !== -1) {
-    zoom(zoomCodes[event.key]);
-  }
-});
-=======
-import { renderCanvas } from './canvas_renderer.js';
-import { Canvas } from './canvas.js';
+import { Canvas } from './core/canvas.js';
 import { download } from './file_download.js';
 import { BmpEncoder } from './bmp_encoder.js';
 
@@ -42,4 +21,17 @@
   const button = document.getElementById('export-button');
   button.onclick = downloadImage;
 }
->>>>>>> 6b910afb
+
+const zoomCodes = {
+  '+': true,
+  '=': true,
+  '-': false,
+  '_': false
+};
+
+document.addEventListener('keypress', (event) => {
+  const index = Object.keys(zoomCodes).indexOf(event.key);
+  if (index !== -1) {
+    zoom(zoomCodes[event.key]);
+  }
+});